--- conflicted
+++ resolved
@@ -12,20 +12,12 @@
 import logging
 from typing import Dict, Any, List, Optional
 import asyncio
-<<<<<<< HEAD
-import time
-import uuid
-import os
-import io
-import numpy as np
-=======
 import base64
 import time
 
 # Import our audio services
 from services.audio_capture import AudioCaptureService
 from services.audio_streaming import AudioStreamingService
->>>>>>> b7456c13
 
 # Configure logging
 logging.basicConfig(level=logging.INFO)
@@ -56,46 +48,6 @@
 
 # Store active WebSocket connections and their services
 active_connections: Dict[str, Dict[str, Any]] = {}
-
-# Initialize services
-audio_processor = None
-audio_streaming_service = None
-audio_capture_service = None
-audio_pipeline_service = None
-
-@app.on_event("startup")
-async def startup_event():
-    """Initialize services on startup"""
-    global audio_processor, audio_streaming_service, audio_capture_service, audio_pipeline_service
-    
-    # Initialize audio processing utilities
-    audio_processor = AudioProcessor()
-    
-    # Initialize services
-    audio_streaming_service = AudioStreamingService(audio_processor)
-    audio_capture_service = AudioCaptureService(audio_processor)
-    
-    # Initialize the main audio pipeline
-    audio_pipeline_service = AudioPipelineService(
-        audio_processor, 
-        audio_capture_service, 
-        audio_streaming_service
-    )
-    
-    # Start background tasks
-    await audio_pipeline_service.start_background_tasks()
-    
-    logger.info("TrueTone services initialized")
-
-@app.on_event("shutdown")
-async def shutdown_event():
-    """Cleanup on shutdown"""
-    global audio_pipeline_service
-    
-    if audio_pipeline_service:
-        await audio_pipeline_service.stop_background_tasks()
-    
-    logger.info("TrueTone services shutdown complete")
 
 @app.get("/")
 async def root():
@@ -114,11 +66,7 @@
             "health": "/health",
             "websocket": "/ws",
             "status": "/status",
-<<<<<<< HEAD
-            "sessions": "/sessions"
-=======
             "connection_stats": "/stats/{connection_id}"
->>>>>>> b7456c13
         }
     }
 
@@ -130,19 +78,11 @@
         "service": "TrueTone Backend",
         "version": "1.0.0",
         "timestamp": time.time(),
-<<<<<<< HEAD
-        "services": {
-            "audio_processor": audio_processor is not None,
-            "audio_streaming": audio_streaming_service is not None,
-            "audio_capture": audio_capture_service is not None,
-            "audio_pipeline": audio_pipeline_service is not None
-=======
         "active_connections": len(active_connections),
         "services_status": {
             "audio_capture": "ready",
             "audio_streaming": "ready",
             "compression": "ready"
->>>>>>> b7456c13
         }
     }
 
@@ -151,9 +91,6 @@
     """Enhanced WebSocket endpoint for real-time audio streaming"""
     await websocket.accept()
     connection_id = f"conn_{len(active_connections)}_{int(time.time())}"
-<<<<<<< HEAD
-    active_connections[connection_id] = websocket
-=======
     
     # Initialize services for this connection
     audio_capture = AudioCaptureService()
@@ -167,7 +104,6 @@
         'connected_at': time.time(),
         'last_activity': time.time()
     }
->>>>>>> b7456c13
     
     logger.info(f"New WebSocket connection: {connection_id}")
     
@@ -205,26 +141,6 @@
             message_type = message.get('type')
             logger.debug(f"[{connection_id}] Received message type: {message_type}")
             
-<<<<<<< HEAD
-            if message.get("type") == "start_session":
-                # Start new audio processing session
-                session_id, audio_metadata = await start_audio_session(websocket, message)
-                
-            elif message.get("type") == "audio" and session_id:
-                # Process audio data
-                await process_audio_data(websocket, session_id, message)
-                
-            elif message.get("type") == "config" and session_id:
-                # Update configuration
-                await update_session_config(websocket, session_id, message)
-                
-            elif message.get("type") == "stop_session" and session_id:
-                # Stop audio processing session
-                await stop_audio_session(websocket, session_id)
-                session_id = None
-                audio_metadata = None
-                
-=======
             if message_type == "audio_chunk":
                 await handle_audio_chunk(websocket, message, audio_capture, audio_streaming)
             elif message_type == "audio_config":
@@ -237,32 +153,17 @@
                 await handle_sync_request(websocket, message, audio_streaming)
             elif message_type == "stats_request":
                 await handle_stats_request(websocket, message, audio_capture, audio_streaming)
->>>>>>> b7456c13
             else:
                 # Echo back unknown messages for debugging
                 await websocket.send_text(json.dumps({
                     "type": "echo",
                     "original": message,
-<<<<<<< HEAD
-                    "note": "Unknown message type or no active session"
-=======
                     "server_time": time.time()
->>>>>>> b7456c13
                 }))
                 
     except WebSocketDisconnect:
         logger.info(f"WebSocket disconnected: {connection_id}")
-<<<<<<< HEAD
-        if connection_id in active_connections:
-            del active_connections[connection_id]
-        
-        # Clean up session if active
-        if session_id and audio_pipeline_service:
-            await audio_pipeline_service.stop_session(session_id)
-            
-=======
         await cleanup_connection(connection_id)
->>>>>>> b7456c13
     except Exception as e:
         logger.error(f"WebSocket error [{connection_id}]: {e}")
         await cleanup_connection(connection_id)
@@ -281,83 +182,6 @@
             
             # Remove connection
             del active_connections[connection_id]
-<<<<<<< HEAD
-        
-        # Clean up session if active
-        if session_id and audio_pipeline_service:
-            await audio_pipeline_service.stop_session(session_id)
-
-async def start_audio_session(websocket: WebSocket, message: Dict[str, Any]) -> tuple[str, AudioMetadata]:
-    """Start a new audio processing session"""
-    try:
-        if not audio_pipeline_service:
-            raise Exception("Audio pipeline service not initialized")
-            
-        config = message.get("config", {})
-        
-        # Create audio metadata from config
-        audio_format = AudioFormat(
-            sample_rate=config.get("sampleRate", 44100),
-            channels=config.get("channels", 2),
-            bit_depth=config.get("bitDepth", 16),
-            format="PCM",
-            encoding="signed"
-        )
-        
-        session_id = str(uuid.uuid4())
-        audio_metadata = AudioMetadata(
-            session_id=session_id,
-            format=audio_format,
-            source_url=config.get("sourceUrl"),
-            source_type=config.get("sourceType", "youtube"),
-            language=config.get("language", "unknown"),
-            chunk_size=config.get("chunkSize", 1024)
-        )
-        
-        # Start the session in the pipeline
-        success = await audio_pipeline_service.start_session(session_id, audio_metadata)
-        
-        if success:
-            response = {
-                "type": "session_started",
-                "session_id": session_id,
-                "status": "success",
-                "config": config
-            }
-            logger.info(f"Started session {session_id}")
-        else:
-            response = {
-                "type": "session_error",
-                "status": "error",
-                "message": "Failed to start session"
-            }
-            logger.error(f"Failed to start session")
-        
-        await websocket.send_text(json.dumps(response))
-        return session_id, audio_metadata
-        
-    except Exception as e:
-        logger.error(f"Error starting audio session: {e}")
-        await websocket.send_text(json.dumps({
-            "type": "session_error",
-            "status": "error",
-            "message": f"Session start error: {str(e)}"
-        }))
-        raise
-
-async def stop_audio_session(websocket: WebSocket, session_id: str):
-    """Stop an audio processing session"""
-    try:
-        if not audio_pipeline_service:
-            raise Exception("Audio pipeline service not initialized")
-            
-        success = await audio_pipeline_service.stop_session(session_id)
-        
-        response = {
-            "type": "session_stopped",
-            "session_id": session_id,
-            "status": "success" if success else "error"
-=======
             logger.info(f"Cleaned up connection: {connection_id}")
             
         except Exception as e:
@@ -462,38 +286,12 @@
             "status": status,
             "config": config,
             "server_time": time.time()
->>>>>>> b7456c13
         }
         
         await websocket.send_text(json.dumps(response))
         logger.info(f"Stopped session {session_id}")
         
     except Exception as e:
-<<<<<<< HEAD
-        logger.error(f"Error stopping audio session: {e}")
-        await websocket.send_text(json.dumps({
-            "type": "session_error",
-            "status": "error",
-            "message": f"Session stop error: {str(e)}"
-        }))
-
-async def update_session_config(websocket: WebSocket, session_id: str, message: Dict[str, Any]):
-    """Update session configuration"""
-    try:
-        if not audio_pipeline_service:
-            raise Exception("Audio pipeline service not initialized")
-            
-        config = message.get("config", {})
-        
-        # Update pipeline config
-        audio_pipeline_service.update_config(config)
-        
-        response = {
-            "type": "config_updated",
-            "session_id": session_id,
-            "status": "success",
-            "config": config
-=======
         logger.error(f"Error handling audio config: {e}")
         await websocket.send_text(json.dumps({
             "type": "error",
@@ -550,20 +348,11 @@
             "recommendations": quality_info.get('recommendations', []),
             "buffer_stats": buffer_stats,
             "server_time": time.time()
->>>>>>> b7456c13
         }
         
         await websocket.send_text(json.dumps(response))
-        logger.info(f"Updated config for session {session_id}")
-        
-    except Exception as e:
-<<<<<<< HEAD
-        logger.error(f"Error updating session config: {e}")
-        await websocket.send_text(json.dumps({
-            "type": "config_error",
-            "status": "error",
-            "message": f"Config update error: {str(e)}"
-=======
+        
+    except Exception as e:
         logger.error(f"Error handling quality check: {e}")
         await websocket.send_text(json.dumps({
             "type": "error",
@@ -589,6 +378,7 @@
         }
         
         await websocket.send_text(json.dumps(response))
+        logger.info(f"Updated config for session {session_id}")
         
     except Exception as e:
         logger.error(f"Error handling sync request: {e}")
@@ -631,7 +421,6 @@
         await websocket.send_text(json.dumps({
             "type": "error",
             "message": f"Stats request error: {str(e)}"
->>>>>>> b7456c13
         }))
 
 async def process_audio_data(websocket: WebSocket, session_id: str, message: Dict[str, Any]):
@@ -677,54 +466,6 @@
 @app.get("/status")
 async def get_status():
     """Get current system status"""
-<<<<<<< HEAD
-    pipeline_stats = {}
-    if audio_pipeline_service:
-        pipeline_stats = audio_pipeline_service.get_processing_stats()
-    
-    return {
-        "active_connections": len(active_connections),
-        "connections": list(active_connections.keys()),
-        "pipeline_stats": pipeline_stats,
-        "system_ready": audio_pipeline_service is not None
-    }
-
-@app.get("/sessions")
-async def get_sessions():
-    """Get information about all active sessions"""
-    if not audio_pipeline_service:
-        return {"sessions": [], "message": "Audio pipeline service not initialized"}
-    
-    sessions = audio_pipeline_service.get_all_sessions_info()
-    return {
-        "sessions": sessions,
-        "total_sessions": len(sessions)
-    }
-
-@app.get("/sessions/{session_id}")
-async def get_session_info(session_id: str):
-    """Get information about a specific session"""
-    if not audio_pipeline_service:
-        return {"error": "Audio pipeline service not initialized"}
-    
-    session_info = audio_pipeline_service.get_session_info(session_id)
-    if session_info:
-        return session_info
-    else:
-        return {"error": f"Session {session_id} not found"}
-
-@app.post("/sessions/{session_id}/stop")
-async def stop_session_endpoint(session_id: str):
-    """Stop a specific session via REST API"""
-    if not audio_pipeline_service:
-        return {"error": "Audio pipeline service not initialized"}
-    
-    success = await audio_pipeline_service.stop_session(session_id)
-    return {
-        "session_id": session_id,
-        "status": "success" if success else "error",
-        "message": "Session stopped" if success else "Failed to stop session"
-=======
     try:
         import psutil
         system_stats = {
@@ -754,7 +495,6 @@
         },
         "uptime": time.time(),
         "version": "1.0.0"
->>>>>>> b7456c13
     }
 
 @app.get("/stats/{connection_id}")
